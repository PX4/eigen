--- conflicted
+++ resolved
@@ -41,12 +41,11 @@
   
   Derived& derived() { return *static_cast<Derived*>(this); }
   const Derived& derived() const { return *static_cast<const Derived*>(this); }
-<<<<<<< HEAD
   /** \returns the number of rows. \sa cols(), RowsAtCompileTime */
   inline int rows() const { return derived().rows(); }
   /** \returns the number of columns. \sa rows(), ColsAtCompileTime*/
   inline int cols() const { return derived().cols(); }
-
+  
   template<typename Dest> inline void evalTo(Dest& dst) const
   { derived().evalTo(dst); }
 
@@ -63,20 +62,6 @@
     evalToDense(res);
     dst -= res;
   }
-=======
-};
-
-/** Common base class for all classes T such that there are overloaded operator* allowing to
-  * multiply a MatrixBase by a T on both sides.
-  *
-  * In other words, an AnyMatrixBase object is an object that can be multiplied a MatrixBase, the result being again a MatrixBase.
-  *
-  * Besides MatrixBase-derived classes, this also includes certain special matrix classes, such as diagonal matrices.
-  */
-template<typename Derived> struct MultiplierBase : public AnyMatrixBase<Derived>
-{
-  using AnyMatrixBase<Derived>::derived;
->>>>>>> d10c710b
 };
 
 /** \class MatrixBase
