// This file is part of Eigen, a lightweight C++ template library
// for linear algebra.
//
// Copyright (C) 2009-2010 Gael Guennebaud <gael.guennebaud@inria.fr>
//
// This Source Code Form is subject to the terms of the Mozilla
// Public License v. 2.0. If a copy of the MPL was not distributed
// with this file, You can obtain one at http://mozilla.org/MPL/2.0/.

#ifndef EIGEN_BLASUTIL_H
#define EIGEN_BLASUTIL_H

// This file contains many lightweight helper classes used to
// implement and control fast level 2 and level 3 BLAS-like routines.

namespace Eigen {

namespace internal {

// forward declarations
template<typename LhsScalar, typename RhsScalar, typename Index, int mr, int nr, bool ConjugateLhs=false, bool ConjugateRhs=false>
struct gebp_kernel;

template<typename Scalar, typename Index, int nr, int StorageOrder, bool Conjugate = false, bool PanelMode=false>
struct gemm_pack_rhs;

template<typename Scalar, typename Index, int Pack1, int Pack2, int StorageOrder, bool Conjugate = false, bool PanelMode = false>
struct gemm_pack_lhs;

template<
  typename Index,
  typename LhsScalar, int LhsStorageOrder, bool ConjugateLhs,
  typename RhsScalar, int RhsStorageOrder, bool ConjugateRhs,
  int ResStorageOrder>
struct general_matrix_matrix_product;

template<typename Index, typename LhsScalar, int LhsStorageOrder, bool ConjugateLhs, typename RhsScalar, bool ConjugateRhs, int Version=Specialized>
struct general_matrix_vector_product;


template<bool Conjugate> struct conj_if;

template<> struct conj_if<true> {
  template<typename T>
  inline T operator()(const T& x) { return numext::conj(x); }
  template<typename T>
  inline T pconj(const T& x) { return internal::pconj(x); }
};

template<> struct conj_if<false> {
  template<typename T>
  inline const T& operator()(const T& x) { return x; }
  template<typename T>
  inline const T& pconj(const T& x) { return x; }
};

template<typename Scalar> struct conj_helper<Scalar,Scalar,false,false>
{
  EIGEN_DEVICE_FUNC EIGEN_STRONG_INLINE Scalar pmadd(const Scalar& x, const Scalar& y, const Scalar& c) const { return internal::pmadd(x,y,c); }
  EIGEN_DEVICE_FUNC EIGEN_STRONG_INLINE Scalar pmul(const Scalar& x, const Scalar& y) const { return internal::pmul(x,y); }
};

template<typename RealScalar> struct conj_helper<std::complex<RealScalar>, std::complex<RealScalar>, false,true>
{
  typedef std::complex<RealScalar> Scalar;
  EIGEN_STRONG_INLINE Scalar pmadd(const Scalar& x, const Scalar& y, const Scalar& c) const
  { return c + pmul(x,y); }

  EIGEN_STRONG_INLINE Scalar pmul(const Scalar& x, const Scalar& y) const
  { return Scalar(numext::real(x)*numext::real(y) + numext::imag(x)*numext::imag(y), numext::imag(x)*numext::real(y) - numext::real(x)*numext::imag(y)); }
};

template<typename RealScalar> struct conj_helper<std::complex<RealScalar>, std::complex<RealScalar>, true,false>
{
  typedef std::complex<RealScalar> Scalar;
  EIGEN_STRONG_INLINE Scalar pmadd(const Scalar& x, const Scalar& y, const Scalar& c) const
  { return c + pmul(x,y); }

  EIGEN_STRONG_INLINE Scalar pmul(const Scalar& x, const Scalar& y) const
  { return Scalar(numext::real(x)*numext::real(y) + numext::imag(x)*numext::imag(y), numext::real(x)*numext::imag(y) - numext::imag(x)*numext::real(y)); }
};

template<typename RealScalar> struct conj_helper<std::complex<RealScalar>, std::complex<RealScalar>, true,true>
{
  typedef std::complex<RealScalar> Scalar;
  EIGEN_STRONG_INLINE Scalar pmadd(const Scalar& x, const Scalar& y, const Scalar& c) const
  { return c + pmul(x,y); }

  EIGEN_STRONG_INLINE Scalar pmul(const Scalar& x, const Scalar& y) const
  { return Scalar(numext::real(x)*numext::real(y) - numext::imag(x)*numext::imag(y), - numext::real(x)*numext::imag(y) - numext::imag(x)*numext::real(y)); }
};

template<typename RealScalar,bool Conj> struct conj_helper<std::complex<RealScalar>, RealScalar, Conj,false>
{
  typedef std::complex<RealScalar> Scalar;
  EIGEN_STRONG_INLINE Scalar pmadd(const Scalar& x, const RealScalar& y, const Scalar& c) const
  { return padd(c, pmul(x,y)); }
  EIGEN_STRONG_INLINE Scalar pmul(const Scalar& x, const RealScalar& y) const
  { return conj_if<Conj>()(x)*y; }
};

template<typename RealScalar,bool Conj> struct conj_helper<RealScalar, std::complex<RealScalar>, false,Conj>
{
  typedef std::complex<RealScalar> Scalar;
  EIGEN_STRONG_INLINE Scalar pmadd(const RealScalar& x, const Scalar& y, const Scalar& c) const
  { return padd(c, pmul(x,y)); }
  EIGEN_STRONG_INLINE Scalar pmul(const RealScalar& x, const Scalar& y) const
  { return x*conj_if<Conj>()(y); }
};

template<typename From,typename To> struct get_factor {
  EIGEN_DEVICE_FUNC static EIGEN_STRONG_INLINE To run(const From& x) { return x; }
};

template<typename Scalar> struct get_factor<Scalar,typename NumTraits<Scalar>::Real> {
<<<<<<< HEAD
  EIGEN_DEVICE_FUNC static EIGEN_STRONG_INLINE typename NumTraits<Scalar>::Real run(const Scalar& x) { return real(x); }
=======
  static EIGEN_STRONG_INLINE typename NumTraits<Scalar>::Real run(const Scalar& x) { return numext::real(x); }
>>>>>>> 20e535e1
};

// Lightweight helper class to access matrix coefficients.
// Yes, this is somehow redundant with Map<>, but this version is much much lighter,
// and so I hope better compilation performance (time and code quality).
template<typename Scalar, typename Index, int StorageOrder>
class blas_data_mapper
{
  public:
    blas_data_mapper(Scalar* data, Index stride) : m_data(data), m_stride(stride) {}
    EIGEN_STRONG_INLINE Scalar& operator()(Index i, Index j)
    { return m_data[StorageOrder==RowMajor ? j + i*m_stride : i + j*m_stride]; }
  protected:
    Scalar* EIGEN_RESTRICT m_data;
    Index m_stride;
};

// lightweight helper class to access matrix coefficients (const version)
template<typename Scalar, typename Index, int StorageOrder>
class const_blas_data_mapper
{
  public:
    const_blas_data_mapper(const Scalar* data, Index stride) : m_data(data), m_stride(stride) {}
    EIGEN_STRONG_INLINE const Scalar& operator()(Index i, Index j) const
    { return m_data[StorageOrder==RowMajor ? j + i*m_stride : i + j*m_stride]; }
  protected:
    const Scalar* EIGEN_RESTRICT m_data;
    Index m_stride;
};


/* Helper class to analyze the factors of a Product expression.
 * In particular it allows to pop out operator-, scalar multiples,
 * and conjugate */
template<typename XprType> struct blas_traits
{
  typedef typename traits<XprType>::Scalar Scalar;
  typedef const XprType& ExtractType;
  typedef XprType _ExtractType;
  enum {
    IsComplex = NumTraits<Scalar>::IsComplex,
    IsTransposed = false,
    NeedToConjugate = false,
    HasUsableDirectAccess = (    (int(XprType::Flags)&DirectAccessBit)
                              && (   bool(XprType::IsVectorAtCompileTime)
                                  || int(inner_stride_at_compile_time<XprType>::ret) == 1)
                             ) ?  1 : 0
  };
  typedef typename conditional<bool(HasUsableDirectAccess),
    ExtractType,
    typename _ExtractType::PlainObject
    >::type DirectLinearAccessType;
  static inline ExtractType extract(const XprType& x) { return x; }
  static inline const Scalar extractScalarFactor(const XprType&) { return Scalar(1); }
};

// pop conjugate
template<typename Scalar, typename NestedXpr>
struct blas_traits<CwiseUnaryOp<scalar_conjugate_op<Scalar>, NestedXpr> >
 : blas_traits<NestedXpr>
{
  typedef blas_traits<NestedXpr> Base;
  typedef CwiseUnaryOp<scalar_conjugate_op<Scalar>, NestedXpr> XprType;
  typedef typename Base::ExtractType ExtractType;

  enum {
    IsComplex = NumTraits<Scalar>::IsComplex,
    NeedToConjugate = Base::NeedToConjugate ? 0 : IsComplex
  };
  static inline ExtractType extract(const XprType& x) { return Base::extract(x.nestedExpression()); }
  static inline Scalar extractScalarFactor(const XprType& x) { return conj(Base::extractScalarFactor(x.nestedExpression())); }
};

// pop scalar multiple
template<typename Scalar, typename NestedXpr>
struct blas_traits<CwiseUnaryOp<scalar_multiple_op<Scalar>, NestedXpr> >
 : blas_traits<NestedXpr>
{
  typedef blas_traits<NestedXpr> Base;
  typedef CwiseUnaryOp<scalar_multiple_op<Scalar>, NestedXpr> XprType;
  typedef typename Base::ExtractType ExtractType;
  static inline ExtractType extract(const XprType& x) { return Base::extract(x.nestedExpression()); }
  static inline Scalar extractScalarFactor(const XprType& x)
  { return x.functor().m_other * Base::extractScalarFactor(x.nestedExpression()); }
};

// pop opposite
template<typename Scalar, typename NestedXpr>
struct blas_traits<CwiseUnaryOp<scalar_opposite_op<Scalar>, NestedXpr> >
 : blas_traits<NestedXpr>
{
  typedef blas_traits<NestedXpr> Base;
  typedef CwiseUnaryOp<scalar_opposite_op<Scalar>, NestedXpr> XprType;
  typedef typename Base::ExtractType ExtractType;
  static inline ExtractType extract(const XprType& x) { return Base::extract(x.nestedExpression()); }
  static inline Scalar extractScalarFactor(const XprType& x)
  { return - Base::extractScalarFactor(x.nestedExpression()); }
};

// pop/push transpose
template<typename NestedXpr>
struct blas_traits<Transpose<NestedXpr> >
 : blas_traits<NestedXpr>
{
  typedef typename NestedXpr::Scalar Scalar;
  typedef blas_traits<NestedXpr> Base;
  typedef Transpose<NestedXpr> XprType;
  typedef Transpose<const typename Base::_ExtractType>  ExtractType; // const to get rid of a compile error; anyway blas traits are only used on the RHS
  typedef Transpose<const typename Base::_ExtractType> _ExtractType;
  typedef typename conditional<bool(Base::HasUsableDirectAccess),
    ExtractType,
    typename ExtractType::PlainObject
    >::type DirectLinearAccessType;
  enum {
    IsTransposed = Base::IsTransposed ? 0 : 1
  };
  static inline ExtractType extract(const XprType& x) { return Base::extract(x.nestedExpression()); }
  static inline Scalar extractScalarFactor(const XprType& x) { return Base::extractScalarFactor(x.nestedExpression()); }
};

template<typename T>
struct blas_traits<const T>
     : blas_traits<T>
{};

template<typename T, bool HasUsableDirectAccess=blas_traits<T>::HasUsableDirectAccess>
struct extract_data_selector {
  static const typename T::Scalar* run(const T& m)
  {
    return blas_traits<T>::extract(m).data();
  }
};

template<typename T>
struct extract_data_selector<T,false> {
  static typename T::Scalar* run(const T&) { return 0; }
};

template<typename T> const typename T::Scalar* extract_data(const T& m)
{
  return extract_data_selector<T>::run(m);
}

} // end namespace internal

} // end namespace Eigen

#endif // EIGEN_BLASUTIL_H<|MERGE_RESOLUTION|>--- conflicted
+++ resolved
@@ -113,11 +113,8 @@
 };
 
 template<typename Scalar> struct get_factor<Scalar,typename NumTraits<Scalar>::Real> {
-<<<<<<< HEAD
-  EIGEN_DEVICE_FUNC static EIGEN_STRONG_INLINE typename NumTraits<Scalar>::Real run(const Scalar& x) { return real(x); }
-=======
+  EIGEN_DEVICE_FUNC
   static EIGEN_STRONG_INLINE typename NumTraits<Scalar>::Real run(const Scalar& x) { return numext::real(x); }
->>>>>>> 20e535e1
 };
 
 // Lightweight helper class to access matrix coefficients.
