--- conflicted
+++ resolved
@@ -95,13 +95,8 @@
 #if EIGEN_GNUC_AT_LEAST(5, 3) || (!EIGEN_COMP_GNUC_STRICT)
 #ifdef EIGEN_VECTORIZE_AVX512DQ
     HasLog = 1,
-<<<<<<< HEAD
-    HasLog1p = 1,
-    HasExpm1 = 1,
-=======
     HasLog1p  = 1,
     HasExpm1  = 1,
->>>>>>> e6c183f8
     HasNdtri = 1,
 #endif
     HasExp = 1,
