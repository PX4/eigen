// This file is part of Eigen, a lightweight C++ template library
// for linear algebra.
//
// Copyright (C) 2008 Gael Guennebaud <gael.guennebaud@inria.fr>
// Copyright (C) 2007-2011 Benoit Jacob <jacob.benoit.1@gmail.com>
//
// This Source Code Form is subject to the terms of the Mozilla
// Public License v. 2.0. If a copy of the MPL was not distributed
// with this file, You can obtain one at http://mozilla.org/MPL/2.0/.

#ifndef EIGEN_CORE_H
#define EIGEN_CORE_H

// first thing Eigen does: stop the compiler from committing suicide
#include "src/Core/util/DisableStupidWarnings.h"

#if defined(__CUDACC__) && !defined(EIGEN_NO_CUDA)
  #define EIGEN_CUDACC __CUDACC__
#endif

#if defined(__CUDA_ARCH__) && !defined(EIGEN_NO_CUDA)
  #define EIGEN_CUDA_ARCH __CUDA_ARCH__
#endif

#if defined(__HIPCC__) && !defined(EIGEN_NO_HIP)
  // analogous to EIGEN_CUDACC, but for HIP
  #define EIGEN_HIPCC __HIPCC__
#endif

// NVCC is not supported as the target platform for HIPCC
// Note that this also makes EIGEN_CUDACC and EIGEN_HIPCC mutually exclusive
#if defined(__NVCC__) && defined(__HIPCC__)
  #error "NVCC as the target platform for HIPCC is currently not supported."
#endif

// Starting with CUDA 9 the composite __CUDACC_VER__ is not available.
#if defined(__CUDACC_VER_MAJOR__) && (__CUDACC_VER_MAJOR__ >= 9)
#define EIGEN_CUDACC_VER  ((__CUDACC_VER_MAJOR__ * 10000) + (__CUDACC_VER_MINOR__ * 100))
#elif defined(__CUDACC_VER__)
#define EIGEN_CUDACC_VER __CUDACC_VER__
#else
#define EIGEN_CUDACC_VER 0
#endif

// Handle NVCC/CUDA/SYCL
#if defined(EIGEN_CUDACC) || defined(__SYCL_DEVICE_ONLY__) || defined(EIGEN_HIPCC)
  // Do not try asserts on CUDA, HIP and SYCL!
  #ifndef EIGEN_NO_DEBUG
  #define EIGEN_NO_DEBUG
  #endif

  #ifdef EIGEN_INTERNAL_DEBUGGING
  #undef EIGEN_INTERNAL_DEBUGGING
  #endif

  #ifdef EIGEN_EXCEPTIONS
  #undef EIGEN_EXCEPTIONS
  #endif
#endif

// All functions callable from CUDA code must be qualified with __device__
#ifdef EIGEN_CUDACC
  // Do not try to vectorize on CUDA and SYCL!
  #ifndef EIGEN_DONT_VECTORIZE
  #define EIGEN_DONT_VECTORIZE
  #endif

<<<<<<< HEAD
    #define EIGEN_DEVICE_FUNC __host__ __device__
    // We need cuda_runtime.h to ensure that that EIGEN_USING_STD_MATH macro
    // works properly on the device side
    #include <cuda_runtime.h>

  #elif defined(EIGEN_HIPCC)
    // Do not try to vectorize on HIP
    #ifndef EIGEN_DONT_VECTORIZE
    #define EIGEN_DONT_VECTORIZE
    #endif

    #define EIGEN_DEVICE_FUNC __host__ __device__
    // We need hip_runtime.h to ensure that that EIGEN_USING_STD_MATH macro
    // works properly on the device side
    #include <hip/hip_runtime.h>
    
   #if defined(__HIP_DEVICE_COMPILE__) && !defined(EIGEN_NO_HIP)
     // analogous to EIGEN_CUDA_ARCH, but for HIP
     #define EIGEN_HIP_DEVICE_COMPILE __HIP_DEVICE_COMPILE__
     // Note this check needs to come after we include hip_runtime.h since
     // hip_runtime.h includes hip_common.h which in turn has the define
     // for __HIP_DEVICE_COMPILE__
   #endif

  #else
    #define EIGEN_DEVICE_FUNC
=======
  #define EIGEN_DEVICE_FUNC __host__ __device__
  // We need cuda_runtime.h to ensure that that EIGEN_USING_STD_MATH macro
  // works properly on the device side
  #include <cuda_runtime.h>

  #if EIGEN_HAS_CONSTEXPR
    // While available already with c++11, this is useful mostly starting with c++14 and relaxed constexpr rules
    #if defined(__NVCC__)
      // nvcc considers constexpr functions as __host__ __device__ with the option --expt-relaxed-constexpr
      #ifdef __CUDACC_RELAXED_CONSTEXPR__
        #define EIGEN_CONSTEXPR_ARE_DEVICE_FUNC
      #endif
    #elif defined(__clang__) && defined(__CUDA__)
      // clang++ always considers constexpr functions as implicitly __host__ __device__
      #define EIGEN_CONSTEXPR_ARE_DEVICE_FUNC
    #endif
>>>>>>> f00d08cc
  #endif
#else
  #define EIGEN_DEVICE_FUNC
#endif

#ifdef __NVCC__
  #ifndef EIGEN_DONT_VECTORIZE
  #define EIGEN_DONT_VECTORIZE
  #endif
#endif


#if defined(EIGEN_CUDACC) || defined(EIGEN_HIPCC)
//
// If either EIGEN_CUDACC or EIGEN_HIPCC is defined, then define EIGEN_GPUCC
//
#define EIGEN_GPUCC
//
// EIGEN_HIPCC implies the HIP compiler and is used to tweak Eigen code for use in HIP kernels
// EIGEN_CUDACC implies the CUDA compiler and is used to tweak Eigen code for use in CUDA kernels
//
// In most cases the same tweaks are required to the Eigen code to enable in both the HIP and CUDA kernels.
// For those cases, the corresponding code should be guarded with
//      #if defined(EIGEN_GPUCC)
// instead of
//      #if defined(EIGEN_CUDACC) || defined(EIGEN_HIPCC)
//
// For cases where the tweak is specific to HIP, the code should be guarded with
//      #if defined(EIGEN_HIPCC)
//
// For cases where the tweak is specific to CUDA, the code should be guarded with
//      #if defined(EIGEN_CUDACC)
//
#endif

#if defined(EIGEN_CUDA_ARCH) || defined(EIGEN_HIP_DEVICE_COMPILE)
//
// If either EIGEN_CUDA_ARCH or EIGEN_HIP_DEVICE_COMPILE is defined, then define EIGEN_GPU_COMPILE_PHASE
//
#define EIGEN_GPU_COMPILE_PHASE
//
// GPU compilers (HIPCC, NVCC) typically do two passes over the source code,
//   + one to compile the source for the "host" (ie CPU)
//   + another to compile the source for the "device" (ie. GPU)
// 
// Code that needs to enabled only during the either the "host" or "device" compilation phase
// needs to be guarded with a macro that indicates the current compilation phase
//
// EIGEN_HIP_DEVICE_COMPILE implies the device compilation phase in HIP
// EIGEN_CUDA_ARCH implies the device compilation phase in CUDA
//
// In most cases, the "host" / "device" specific code is the same for both HIP and CUDA
// For those cases, the code should be guarded with
//       #if defined(EIGEN_GPU_COMPILE_PHASE)
// instead of
//       #if defined(EIGEN_CUDA_ARCH) || defined(EIGEN_HIP_DEVICE_COMPILE)
//
// For cases where the tweak is specific to HIP, the code should be guarded with
//      #if defined(EIGEN_HIP_DEVICE_COMPILE)
//
// For cases where the tweak is specific to CUDA, the code should be guarded with
//      #if defined(EIGEN_CUDA_ARCH)
//
#endif


// When compiling CUDA device code with NVCC, or HIP device code with HIPCC
// pull in math functions from the global namespace.  In host mode, and when
// device doee with clang, use the std versions.
#if (defined(EIGEN_CUDA_ARCH) && defined(__NVCC__)) || (defined(EIGEN_HIP_DEVICE_COMPILE) && defined(__HIPCC__))
  #define EIGEN_USING_STD_MATH(FUNC) using ::FUNC;
#else
  #define EIGEN_USING_STD_MATH(FUNC) using std::FUNC;
#endif

#if (defined(_CPPUNWIND) || defined(__EXCEPTIONS)) && !defined(EIGEN_CUDA_ARCH) && !defined(EIGEN_EXCEPTIONS) && !defined(EIGEN_USE_SYCL) && !defined(EIGEN_HIP_DEVICE_COMPILE)
  #define EIGEN_EXCEPTIONS
#endif

#ifdef EIGEN_EXCEPTIONS
  #include <new>
#endif

// then include this file where all our macros are defined. It's really important to do it first because
// it's where we do all the alignment settings (platform detection and honoring the user's will if he
// defined e.g. EIGEN_DONT_ALIGN) so it needs to be done before we do anything with vectorization.
#include "src/Core/util/Macros.h"

// Disable the ipa-cp-clone optimization flag with MinGW 6.x or newer (enabled by default with -O3)
// See http://eigen.tuxfamily.org/bz/show_bug.cgi?id=556 for details.
#if EIGEN_COMP_MINGW && EIGEN_GNUC_AT_LEAST(4,6)
  #pragma GCC optimize ("-fno-ipa-cp-clone")
#endif

#include <complex>

// this include file manages BLAS and MKL related macros
// and inclusion of their respective header files
#include "src/Core/util/MKL_support.h"

// if alignment is disabled, then disable vectorization. Note: EIGEN_MAX_ALIGN_BYTES is the proper check, it takes into
// account both the user's will (EIGEN_MAX_ALIGN_BYTES,EIGEN_DONT_ALIGN) and our own platform checks
#if EIGEN_MAX_ALIGN_BYTES==0
  #ifndef EIGEN_DONT_VECTORIZE
    #define EIGEN_DONT_VECTORIZE
  #endif
#endif

#if EIGEN_COMP_MSVC
  #include <malloc.h> // for _aligned_malloc -- need it regardless of whether vectorization is enabled
  #if (EIGEN_COMP_MSVC >= 1500) // 2008 or later
    // Remember that usage of defined() in a #define is undefined by the standard.
    // a user reported that in 64-bit mode, MSVC doesn't care to define _M_IX86_FP.
    #if (defined(_M_IX86_FP) && (_M_IX86_FP >= 2)) || EIGEN_ARCH_x86_64
      #define EIGEN_SSE2_ON_MSVC_2008_OR_LATER
    #endif
  #endif
#else
  // Remember that usage of defined() in a #define is undefined by the standard
  #if (defined __SSE2__) && ( (!EIGEN_COMP_GNUC) || EIGEN_COMP_ICC || EIGEN_GNUC_AT_LEAST(4,2) )
    #define EIGEN_SSE2_ON_NON_MSVC_BUT_NOT_OLD_GCC
  #endif
#endif

#ifndef EIGEN_DONT_VECTORIZE

  #if defined (EIGEN_SSE2_ON_NON_MSVC_BUT_NOT_OLD_GCC) || defined(EIGEN_SSE2_ON_MSVC_2008_OR_LATER)

    // Defines symbols for compile-time detection of which instructions are
    // used.
    // EIGEN_VECTORIZE_YY is defined if and only if the instruction set YY is used
    #define EIGEN_VECTORIZE
    #define EIGEN_VECTORIZE_SSE
    #define EIGEN_VECTORIZE_SSE2

    // Detect sse3/ssse3/sse4:
    // gcc and icc defines __SSE3__, ...
    // there is no way to know about this on msvc. You can define EIGEN_VECTORIZE_SSE* if you
    // want to force the use of those instructions with msvc.
    #ifdef __SSE3__
      #define EIGEN_VECTORIZE_SSE3
    #endif
    #ifdef __SSSE3__
      #define EIGEN_VECTORIZE_SSSE3
    #endif
    #ifdef __SSE4_1__
      #define EIGEN_VECTORIZE_SSE4_1
    #endif
    #ifdef __SSE4_2__
      #define EIGEN_VECTORIZE_SSE4_2
    #endif
    #ifdef __AVX__
      #define EIGEN_VECTORIZE_AVX
      #define EIGEN_VECTORIZE_SSE3
      #define EIGEN_VECTORIZE_SSSE3
      #define EIGEN_VECTORIZE_SSE4_1
      #define EIGEN_VECTORIZE_SSE4_2
    #endif
    #ifdef __AVX2__
      #define EIGEN_VECTORIZE_AVX2
      #define EIGEN_VECTORIZE_AVX
      #define EIGEN_VECTORIZE_SSE3
      #define EIGEN_VECTORIZE_SSSE3
      #define EIGEN_VECTORIZE_SSE4_1
      #define EIGEN_VECTORIZE_SSE4_2
    #endif
    #ifdef __FMA__
      #define EIGEN_VECTORIZE_FMA
    #endif
    #if defined(__AVX512F__)
      #define EIGEN_VECTORIZE_AVX512
      #define EIGEN_VECTORIZE_AVX2
      #define EIGEN_VECTORIZE_AVX
      #define EIGEN_VECTORIZE_FMA
      #define EIGEN_VECTORIZE_SSE3
      #define EIGEN_VECTORIZE_SSSE3
      #define EIGEN_VECTORIZE_SSE4_1
      #define EIGEN_VECTORIZE_SSE4_2
      #ifdef __AVX512DQ__
        #define EIGEN_VECTORIZE_AVX512DQ
      #endif
      #ifdef __AVX512ER__
        #define EIGEN_VECTORIZE_AVX512ER
      #endif
    #endif

    // include files

    // This extern "C" works around a MINGW-w64 compilation issue
    // https://sourceforge.net/tracker/index.php?func=detail&aid=3018394&group_id=202880&atid=983354
    // In essence, intrin.h is included by windows.h and also declares intrinsics (just as emmintrin.h etc. below do).
    // However, intrin.h uses an extern "C" declaration, and g++ thus complains of duplicate declarations
    // with conflicting linkage.  The linkage for intrinsics doesn't matter, but at that stage the compiler doesn't know;
    // so, to avoid compile errors when windows.h is included after Eigen/Core, ensure intrinsics are extern "C" here too.
    // notice that since these are C headers, the extern "C" is theoretically needed anyways.
    extern "C" {
      // In theory we should only include immintrin.h and not the other *mmintrin.h header files directly.
      // Doing so triggers some issues with ICC. However old gcc versions seems to not have this file, thus:
      #if EIGEN_COMP_ICC >= 1110
        #include <immintrin.h>
      #else
        #include <mmintrin.h>
        #include <emmintrin.h>
        #include <xmmintrin.h>
        #ifdef  EIGEN_VECTORIZE_SSE3
        #include <pmmintrin.h>
        #endif
        #ifdef EIGEN_VECTORIZE_SSSE3
        #include <tmmintrin.h>
        #endif
        #ifdef EIGEN_VECTORIZE_SSE4_1
        #include <smmintrin.h>
        #endif
        #ifdef EIGEN_VECTORIZE_SSE4_2
        #include <nmmintrin.h>
        #endif
        #if defined(EIGEN_VECTORIZE_AVX) || defined(EIGEN_VECTORIZE_AVX512)
        #include <immintrin.h>
        #endif
      #endif
    } // end extern "C"
  #elif defined __VSX__
    #define EIGEN_VECTORIZE
    #define EIGEN_VECTORIZE_VSX
    #include <altivec.h>
    // We need to #undef all these ugly tokens defined in <altivec.h>
    // => use __vector instead of vector
    #undef bool
    #undef vector
    #undef pixel
  #elif defined __ALTIVEC__
    #define EIGEN_VECTORIZE
    #define EIGEN_VECTORIZE_ALTIVEC
    #include <altivec.h>
    // We need to #undef all these ugly tokens defined in <altivec.h>
    // => use __vector instead of vector
    #undef bool
    #undef vector
    #undef pixel
  #elif (defined  __ARM_NEON) || (defined __ARM_NEON__)
    #define EIGEN_VECTORIZE
    #define EIGEN_VECTORIZE_NEON
    #include <arm_neon.h>
  #elif (defined __s390x__ && defined __VEC__)
    #define EIGEN_VECTORIZE
    #define EIGEN_VECTORIZE_ZVECTOR
    #include <vecintrin.h>
  #endif
#endif

#if defined(__F16C__) && !defined(EIGEN_COMP_CLANG)
  // We can use the optimized fp16 to float and float to fp16 conversion routines
  #define EIGEN_HAS_FP16_C
#endif

#if defined EIGEN_CUDACC
  #define EIGEN_VECTORIZE_CUDA
  #include <vector_types.h>
  #if EIGEN_CUDACC_VER >= 70500
    #define EIGEN_HAS_CUDA_FP16
  #endif
#endif

#if defined EIGEN_HAS_CUDA_FP16
  #include <host_defines.h>
  #include <cuda_fp16.h>
#endif

#if defined(EIGEN_HIPCC) && defined(EIGEN_HIP_DEVICE_COMPILE)
  #define EIGEN_HAS_HIP_FP16
  #include <hip/hip_fp16.h>
  #define HIP_PATCH_WITH_NEW_FP16 18215
  #if (HIP_VERSION_PATCH < HIP_PATCH_WITH_NEW_FP16)
    #define EIGEN_HAS_OLD_HIP_FP16
    // Old HIP implementation does not have a explicit typedef for "half2"
    typedef __half2 half2;
  #endif
#endif

#if defined(EIGEN_HAS_CUDA_FP16) || defined(EIGEN_HAS_HIP_FP16)
  #define EIGEN_HAS_GPU_FP16
#endif

#if (defined _OPENMP) && (!defined EIGEN_DONT_PARALLELIZE)
  #define EIGEN_HAS_OPENMP
#endif

#ifdef EIGEN_HAS_OPENMP
#include <omp.h>
#endif

// MSVC for windows mobile does not have the errno.h file
#if !(EIGEN_COMP_MSVC && EIGEN_OS_WINCE) && !EIGEN_COMP_ARM
#define EIGEN_HAS_ERRNO
#endif

#ifdef EIGEN_HAS_ERRNO
#include <cerrno>
#endif
#include <cstddef>
#include <cstdlib>
#include <cmath>
#include <cassert>
#include <functional>
#include <iosfwd>
#include <cstring>
#include <string>
#include <limits>
#include <climits> // for CHAR_BIT
// for min/max:
#include <algorithm>

// for std::is_nothrow_move_assignable
#ifdef EIGEN_INCLUDE_TYPE_TRAITS
#include <type_traits>
#endif

// for outputting debug info
#ifdef EIGEN_DEBUG_ASSIGN
#include <iostream>
#endif

// required for __cpuid, needs to be included after cmath
#if EIGEN_COMP_MSVC && EIGEN_ARCH_i386_OR_x86_64 && !EIGEN_OS_WINCE
  #include <intrin.h>
#endif

#if defined(__SYCL_DEVICE_ONLY__)
  #undef min
  #undef max
  #undef isnan
  #undef isinf
  #undef isfinite
  #include <SYCL/sycl.hpp>
#endif

/** \brief Namespace containing all symbols from the %Eigen library. */
namespace Eigen {

inline static const char *SimdInstructionSetsInUse(void) {
#if defined(EIGEN_VECTORIZE_AVX512)
  return "AVX512, FMA, AVX2, AVX, SSE, SSE2, SSE3, SSSE3, SSE4.1, SSE4.2";
#elif defined(EIGEN_VECTORIZE_AVX)
  return "AVX SSE, SSE2, SSE3, SSSE3, SSE4.1, SSE4.2";
#elif defined(EIGEN_VECTORIZE_SSE4_2)
  return "SSE, SSE2, SSE3, SSSE3, SSE4.1, SSE4.2";
#elif defined(EIGEN_VECTORIZE_SSE4_1)
  return "SSE, SSE2, SSE3, SSSE3, SSE4.1";
#elif defined(EIGEN_VECTORIZE_SSSE3)
  return "SSE, SSE2, SSE3, SSSE3";
#elif defined(EIGEN_VECTORIZE_SSE3)
  return "SSE, SSE2, SSE3";
#elif defined(EIGEN_VECTORIZE_SSE2)
  return "SSE, SSE2";
#elif defined(EIGEN_VECTORIZE_ALTIVEC)
  return "AltiVec";
#elif defined(EIGEN_VECTORIZE_VSX)
  return "VSX";
#elif defined(EIGEN_VECTORIZE_NEON)
  return "ARM NEON";
#elif defined(EIGEN_VECTORIZE_ZVECTOR)
  return "S390X ZVECTOR";
#else
  return "None";
#endif
}

} // end namespace Eigen

#if defined EIGEN2_SUPPORT_STAGE40_FULL_EIGEN3_STRICTNESS || defined EIGEN2_SUPPORT_STAGE30_FULL_EIGEN3_API || defined EIGEN2_SUPPORT_STAGE20_RESOLVE_API_CONFLICTS || defined EIGEN2_SUPPORT_STAGE10_FULL_EIGEN2_API || defined EIGEN2_SUPPORT
// This will generate an error message:
#error Eigen2-support is only available up to version 3.2. Please go to "http://eigen.tuxfamily.org/index.php?title=Eigen2" for further information
#endif

namespace Eigen {

// we use size_t frequently and we'll never remember to prepend it with std:: every time just to
// ensure QNX/QCC support
using std::size_t;
// gcc 4.6.0 wants std:: for ptrdiff_t
using std::ptrdiff_t;

}

/** \defgroup Core_Module Core module
  * This is the main module of Eigen providing dense matrix and vector support
  * (both fixed and dynamic size) with all the features corresponding to a BLAS library
  * and much more...
  *
  * \code
  * #include <Eigen/Core>
  * \endcode
  */

#include "src/Core/util/Constants.h"
#include "src/Core/util/Meta.h"
#include "src/Core/util/ForwardDeclarations.h"
#include "src/Core/util/StaticAssert.h"
#include "src/Core/util/XprHelper.h"
#include "src/Core/util/Memory.h"
#include "src/Core/util/IntegralConstant.h"
#include "src/Core/util/SymbolicIndex.h"

#include "src/Core/NumTraits.h"
#include "src/Core/MathFunctions.h"
#include "src/Core/GenericPacketMath.h"
#include "src/Core/MathFunctionsImpl.h"
#include "src/Core/arch/Default/ConjHelper.h"

#if defined EIGEN_VECTORIZE_AVX512
  #include "src/Core/arch/SSE/PacketMath.h"
  #include "src/Core/arch/AVX/PacketMath.h"
  #include "src/Core/arch/AVX512/PacketMath.h"
  #include "src/Core/arch/SSE/MathFunctions.h"
  #include "src/Core/arch/AVX/MathFunctions.h"
  #include "src/Core/arch/AVX512/MathFunctions.h"
#elif defined EIGEN_VECTORIZE_AVX
  // Use AVX for floats and doubles, SSE for integers
  #include "src/Core/arch/SSE/PacketMath.h"
  #include "src/Core/arch/SSE/Complex.h"
  #include "src/Core/arch/SSE/MathFunctions.h"
  #include "src/Core/arch/AVX/PacketMath.h"
  #include "src/Core/arch/AVX/MathFunctions.h"
  #include "src/Core/arch/AVX/Complex.h"
  #include "src/Core/arch/AVX/TypeCasting.h"
  #include "src/Core/arch/SSE/TypeCasting.h"
#elif defined EIGEN_VECTORIZE_SSE
  #include "src/Core/arch/SSE/PacketMath.h"
  #include "src/Core/arch/SSE/MathFunctions.h"
  #include "src/Core/arch/SSE/Complex.h"
  #include "src/Core/arch/SSE/TypeCasting.h"
#elif defined(EIGEN_VECTORIZE_ALTIVEC) || defined(EIGEN_VECTORIZE_VSX)
  #include "src/Core/arch/AltiVec/PacketMath.h"
  #include "src/Core/arch/AltiVec/MathFunctions.h"
  #include "src/Core/arch/AltiVec/Complex.h"
#elif defined EIGEN_VECTORIZE_NEON
  #include "src/Core/arch/NEON/PacketMath.h"
  #include "src/Core/arch/NEON/MathFunctions.h"
  #include "src/Core/arch/NEON/Complex.h"
#elif defined EIGEN_VECTORIZE_ZVECTOR
  #include "src/Core/arch/ZVector/PacketMath.h"
  #include "src/Core/arch/ZVector/MathFunctions.h"
  #include "src/Core/arch/ZVector/Complex.h"
#endif

// Half float support
#include "src/Core/arch/GPU/Half.h"
#include "src/Core/arch/GPU/PacketMathHalf.h"
#include "src/Core/arch/GPU/TypeCasting.h"

#if defined EIGEN_VECTORIZE_CUDA
  #include "src/Core/arch/CUDA/PacketMath.h"
  #include "src/Core/arch/CUDA/MathFunctions.h"
#endif

#include "src/Core/arch/Default/Settings.h"

#include "src/Core/functors/TernaryFunctors.h"
#include "src/Core/functors/BinaryFunctors.h"
#include "src/Core/functors/UnaryFunctors.h"
#include "src/Core/functors/NullaryFunctors.h"
#include "src/Core/functors/StlFunctors.h"
#include "src/Core/functors/AssignmentFunctors.h"

// Specialized functors to enable the processing of complex numbers
// on CUDA devices
#include "src/Core/arch/CUDA/Complex.h"

#include "src/Core/util/IndexedViewHelper.h"
#include "src/Core/ArithmeticSequence.h"
#include "src/Core/IO.h"
#include "src/Core/DenseCoeffsBase.h"
#include "src/Core/DenseBase.h"
#include "src/Core/MatrixBase.h"
#include "src/Core/EigenBase.h"

#include "src/Core/Product.h"
#include "src/Core/CoreEvaluators.h"
#include "src/Core/AssignEvaluator.h"

#ifndef EIGEN_PARSED_BY_DOXYGEN // work around Doxygen bug triggered by Assign.h r814874
                                // at least confirmed with Doxygen 1.5.5 and 1.5.6
  #include "src/Core/Assign.h"
#endif

#include "src/Core/ArrayBase.h"
#include "src/Core/util/BlasUtil.h"
#include "src/Core/DenseStorage.h"
#include "src/Core/NestByValue.h"

// #include "src/Core/ForceAlignedAccess.h"

#include "src/Core/ReturnByValue.h"
#include "src/Core/NoAlias.h"
#include "src/Core/PlainObjectBase.h"
#include "src/Core/Matrix.h"
#include "src/Core/Array.h"
#include "src/Core/CwiseTernaryOp.h"
#include "src/Core/CwiseBinaryOp.h"
#include "src/Core/CwiseUnaryOp.h"
#include "src/Core/CwiseNullaryOp.h"
#include "src/Core/CwiseUnaryView.h"
#include "src/Core/SelfCwiseBinaryOp.h"
#include "src/Core/Dot.h"
#include "src/Core/StableNorm.h"
#include "src/Core/Stride.h"
#include "src/Core/MapBase.h"
#include "src/Core/Map.h"
#include "src/Core/Ref.h"
#include "src/Core/Block.h"
#include "src/Core/VectorBlock.h"
#include "src/Core/IndexedView.h"
#include "src/Core/Transpose.h"
#include "src/Core/DiagonalMatrix.h"
#include "src/Core/Diagonal.h"
#include "src/Core/DiagonalProduct.h"
#include "src/Core/Redux.h"
#include "src/Core/Visitor.h"
#include "src/Core/Fuzzy.h"
#include "src/Core/Swap.h"
#include "src/Core/CommaInitializer.h"
#include "src/Core/GeneralProduct.h"
#include "src/Core/Solve.h"
#include "src/Core/Inverse.h"
#include "src/Core/SolverBase.h"
#include "src/Core/PermutationMatrix.h"
#include "src/Core/Transpositions.h"
#include "src/Core/TriangularMatrix.h"
#include "src/Core/SelfAdjointView.h"
#include "src/Core/products/GeneralBlockPanelKernel.h"
#include "src/Core/products/Parallelizer.h"
#include "src/Core/ProductEvaluators.h"
#include "src/Core/products/GeneralMatrixVector.h"
#include "src/Core/products/GeneralMatrixMatrix.h"
#include "src/Core/SolveTriangular.h"
#include "src/Core/products/GeneralMatrixMatrixTriangular.h"
#include "src/Core/products/SelfadjointMatrixVector.h"
#include "src/Core/products/SelfadjointMatrixMatrix.h"
#include "src/Core/products/SelfadjointProduct.h"
#include "src/Core/products/SelfadjointRank2Update.h"
#include "src/Core/products/TriangularMatrixVector.h"
#include "src/Core/products/TriangularMatrixMatrix.h"
#include "src/Core/products/TriangularSolverMatrix.h"
#include "src/Core/products/TriangularSolverVector.h"
#include "src/Core/BandMatrix.h"
#include "src/Core/CoreIterators.h"
#include "src/Core/ConditionEstimator.h"

#include "src/Core/BooleanRedux.h"
#include "src/Core/Select.h"
#include "src/Core/VectorwiseOp.h"
#include "src/Core/Random.h"
#include "src/Core/Replicate.h"
#include "src/Core/Reverse.h"
#include "src/Core/ArrayWrapper.h"

#ifdef EIGEN_USE_BLAS
#include "src/Core/products/GeneralMatrixMatrix_BLAS.h"
#include "src/Core/products/GeneralMatrixVector_BLAS.h"
#include "src/Core/products/GeneralMatrixMatrixTriangular_BLAS.h"
#include "src/Core/products/SelfadjointMatrixMatrix_BLAS.h"
#include "src/Core/products/SelfadjointMatrixVector_BLAS.h"
#include "src/Core/products/TriangularMatrixMatrix_BLAS.h"
#include "src/Core/products/TriangularMatrixVector_BLAS.h"
#include "src/Core/products/TriangularSolverMatrix_BLAS.h"
#endif // EIGEN_USE_BLAS

#ifdef EIGEN_USE_MKL_VML
#include "src/Core/Assign_MKL.h"
#endif

#include "src/Core/GlobalFunctions.h"

#include "src/Core/util/ReenableStupidWarnings.h"

#endif // EIGEN_CORE_H<|MERGE_RESOLUTION|>--- conflicted
+++ resolved
@@ -65,34 +65,6 @@
   #define EIGEN_DONT_VECTORIZE
   #endif
 
-<<<<<<< HEAD
-    #define EIGEN_DEVICE_FUNC __host__ __device__
-    // We need cuda_runtime.h to ensure that that EIGEN_USING_STD_MATH macro
-    // works properly on the device side
-    #include <cuda_runtime.h>
-
-  #elif defined(EIGEN_HIPCC)
-    // Do not try to vectorize on HIP
-    #ifndef EIGEN_DONT_VECTORIZE
-    #define EIGEN_DONT_VECTORIZE
-    #endif
-
-    #define EIGEN_DEVICE_FUNC __host__ __device__
-    // We need hip_runtime.h to ensure that that EIGEN_USING_STD_MATH macro
-    // works properly on the device side
-    #include <hip/hip_runtime.h>
-    
-   #if defined(__HIP_DEVICE_COMPILE__) && !defined(EIGEN_NO_HIP)
-     // analogous to EIGEN_CUDA_ARCH, but for HIP
-     #define EIGEN_HIP_DEVICE_COMPILE __HIP_DEVICE_COMPILE__
-     // Note this check needs to come after we include hip_runtime.h since
-     // hip_runtime.h includes hip_common.h which in turn has the define
-     // for __HIP_DEVICE_COMPILE__
-   #endif
-
-  #else
-    #define EIGEN_DEVICE_FUNC
-=======
   #define EIGEN_DEVICE_FUNC __host__ __device__
   // We need cuda_runtime.h to ensure that that EIGEN_USING_STD_MATH macro
   // works properly on the device side
@@ -109,8 +81,26 @@
       // clang++ always considers constexpr functions as implicitly __host__ __device__
       #define EIGEN_CONSTEXPR_ARE_DEVICE_FUNC
     #endif
->>>>>>> f00d08cc
-  #endif
+
+#elif defined(EIGEN_HIPCC)
+  // Do not try to vectorize on HIP
+  #ifndef EIGEN_DONT_VECTORIZE
+  #define EIGEN_DONT_VECTORIZE
+  #endif
+
+  #define EIGEN_DEVICE_FUNC __host__ __device__
+  // We need hip_runtime.h to ensure that that EIGEN_USING_STD_MATH macro
+  // works properly on the device side
+  #include <hip/hip_runtime.h>
+    
+  #if defined(__HIP_DEVICE_COMPILE__) && !defined(EIGEN_NO_HIP)
+    // analogous to EIGEN_CUDA_ARCH, but for HIP
+    #define EIGEN_HIP_DEVICE_COMPILE __HIP_DEVICE_COMPILE__
+    // Note this check needs to come after we include hip_runtime.h since
+    // hip_runtime.h includes hip_common.h which in turn has the define
+    // for __HIP_DEVICE_COMPILE__
+  #endif
+
 #else
   #define EIGEN_DEVICE_FUNC
 #endif
