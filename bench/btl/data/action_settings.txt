aat ; "{/*1.5 A x A^T}" ; "matrix size" ; 4:5000
ata ; "{/*1.5 A^T x A}" ; "matrix size" ; 4:5000
atv ; "{/*1.5 matrix^T x vector}" ; "matrix size" ; 4:5000
axpby ; "{/*1.5 Y = alpha X + beta Y}" ; "vector size" ; 5:1000000
axpy ; "{/*1.5 Y += alpha X}" ; "vector size" ; 5:1000000
<<<<<<< HEAD
matrix_matrix ; "{/*1.5 matrix matrix product}" ; "matrix size" ; 4:5000
matrix_vector ; "{/*1.5 matrix vector product}" ; "matrix size" ; 4:5000
trmm ; "{/*1.5 triangular matrix matrix product}" ; "matrix size" ; 4:5000
trisolve_vector ; "{/*1.5 triangular solver - vector (X = inv(L) X)}" ; "size" ; 4:5000
trisolve_matrix ; "{/*1.5 triangular solver - matrix (M = inv(L) M)}" ; "size" ; 4:5000
cholesky ; "{/*1.5 Cholesky decomposition}" ; "matrix size" ; 4:5000
complete_lu_decomp ; "{/*1.5 Complete LU decomposition}" ; "matrix size" ; 4:5000
partial_lu_decomp ; "{/*1.5 Partial LU decomposition}" ; "matrix size" ; 4:5000
tridiagonalization ; "{/*1.5 Tridiagonalization}" ; "matrix size" ; 4:5000
hessenberg ; "{/*1.5 Hessenberg decomposition}" ; "matrix size" ; 4:5000
symv ; "{/*1.5 symmetric matrix vector product}" ; "matrix size" ; 4:5000
syr2 ; "{/*1.5 symmretric rank-2 update (A += u^T v + u v^T)}" ; "matrix size" ; 4:5000
ger ; "{/*1.5 general rank-1 update (A += u v^T)}" ; "matrix size" ; 4:5000
=======
matrix_matrix ; "{/*1.5 matrix matrix product}" ; "matrix size" ; 4:3000
matrix_vector ; "{/*1.5 matrix vector product}" ; "matrix size" ; 4:3000
trmm ; "{/*1.5 triangular matrix matrix product}" ; "matrix size" ; 4:3000
trisolve_vector ; "{/*1.5 triangular solver - vector (X = inv(L) X)}" ; "size" ; 4:3000
trisolve_matrix ; "{/*1.5 triangular solver - matrix (M = inv(L) M)}" ; "size" ; 4:3000
cholesky ; "{/*1.5 Cholesky decomposition}" ; "matrix size" ; 4:3000
complete_lu_decomp ; "{/*1.5 Complete LU decomposition}" ; "matrix size" ; 4:3000
partial_lu_decomp ; "{/*1.5 Partial LU decomposition}" ; "matrix size" ; 4:3000
tridiagonalization ; "{/*1.5 Tridiagonalization}" ; "matrix size" ; 4:3000
hessenberg ; "{/*1.5 Hessenberg decomposition}" ; "matrix size" ; 4:3000
symv ; "{/*1.5 symmetric matrix vector product}" ; "matrix size" ; 4:3000
syr2 ; "{/*1.5 symmetric rank-2 update (A += u^T v + u v^T)}" ; "matrix size" ; 4:3000
ger ; "{/*1.5 general rank-1 update (A += u v^T)}" ; "matrix size" ; 4:3000
>>>>>>> 1df65a73
rot ; "{/*1.5 apply rotation in the plane}" ; "vector size" ; 4:1000000<|MERGE_RESOLUTION|>--- conflicted
+++ resolved
@@ -3,7 +3,6 @@
 atv ; "{/*1.5 matrix^T x vector}" ; "matrix size" ; 4:5000
 axpby ; "{/*1.5 Y = alpha X + beta Y}" ; "vector size" ; 5:1000000
 axpy ; "{/*1.5 Y += alpha X}" ; "vector size" ; 5:1000000
-<<<<<<< HEAD
 matrix_matrix ; "{/*1.5 matrix matrix product}" ; "matrix size" ; 4:5000
 matrix_vector ; "{/*1.5 matrix vector product}" ; "matrix size" ; 4:5000
 trmm ; "{/*1.5 triangular matrix matrix product}" ; "matrix size" ; 4:5000
@@ -17,19 +16,4 @@
 symv ; "{/*1.5 symmetric matrix vector product}" ; "matrix size" ; 4:5000
 syr2 ; "{/*1.5 symmretric rank-2 update (A += u^T v + u v^T)}" ; "matrix size" ; 4:5000
 ger ; "{/*1.5 general rank-1 update (A += u v^T)}" ; "matrix size" ; 4:5000
-=======
-matrix_matrix ; "{/*1.5 matrix matrix product}" ; "matrix size" ; 4:3000
-matrix_vector ; "{/*1.5 matrix vector product}" ; "matrix size" ; 4:3000
-trmm ; "{/*1.5 triangular matrix matrix product}" ; "matrix size" ; 4:3000
-trisolve_vector ; "{/*1.5 triangular solver - vector (X = inv(L) X)}" ; "size" ; 4:3000
-trisolve_matrix ; "{/*1.5 triangular solver - matrix (M = inv(L) M)}" ; "size" ; 4:3000
-cholesky ; "{/*1.5 Cholesky decomposition}" ; "matrix size" ; 4:3000
-complete_lu_decomp ; "{/*1.5 Complete LU decomposition}" ; "matrix size" ; 4:3000
-partial_lu_decomp ; "{/*1.5 Partial LU decomposition}" ; "matrix size" ; 4:3000
-tridiagonalization ; "{/*1.5 Tridiagonalization}" ; "matrix size" ; 4:3000
-hessenberg ; "{/*1.5 Hessenberg decomposition}" ; "matrix size" ; 4:3000
-symv ; "{/*1.5 symmetric matrix vector product}" ; "matrix size" ; 4:3000
-syr2 ; "{/*1.5 symmetric rank-2 update (A += u^T v + u v^T)}" ; "matrix size" ; 4:3000
-ger ; "{/*1.5 general rank-1 update (A += u v^T)}" ; "matrix size" ; 4:3000
->>>>>>> 1df65a73
 rot ; "{/*1.5 apply rotation in the plane}" ; "vector size" ; 4:1000000